import os
import pickle
import threading
import time
from typing import Any

import numpy as np
import torch
from numpy.typing import NDArray
<<<<<<< HEAD
from pynput import keyboard  # type: ignore
=======
from pynput import keyboard
from scipy.spatial.transform import Rotation as R
>>>>>>> fcdeac57

from gs_agent.bases.env_wrapper import BaseEnvWrapper

# Constants for trajectory management
TRAJECTORY_DIR = "trajectories"
TRAJECTORY_FILENAME_PREFIX = "franka_pick_place_"
TRAJECTORY_FILE_EXTENSION = ".pkl"

# Type alias for trajectory step data
TrajectoryStep = dict[str, Any]
_DEFAULT_DEVICE = torch.device("cpu")
_DEFAULT_MOVEMENT_SPEED = 0.01
_DEFAULT_ROTATION_SPEED = 0.05


class KeyboardCommand:
    """6-DOF end-effector command for robot control."""

    def __init__(
        self,
        position: NDArray[np.float64],  # [3] xyz position
        orientation: NDArray[np.float64],  # [4] wxyz quaternion
        gripper_close: bool = False,
        reset_scene: bool = False,
        quit_teleop: bool = False,
        # absolute_pose: bool = False,  # <-- NEW
        # NEW:
        # absolute_joints: bool = False,
        # joint_targets: NDArray[np.float64] | None = None,
    ) -> None:
        self.position: NDArray[np.float64] = position
        self.orientation: NDArray[np.float64] = orientation
        self.gripper_close: bool = gripper_close
        self.reset_scene: bool = reset_scene
        self.quit_teleop: bool = quit_teleop
        # self.absolute_pose: bool = absolute_pose
        # self.absolute_joints: bool = absolute_joints
        # self.joint_targets: NDArray[np.float64] | None = joint_targets


class KeyboardDevice:
    def __init__(self) -> None:
        self.pressed_keys = set()
        self.lock = threading.Lock()
        self.listener = keyboard.Listener(on_press=self.on_press, on_release=self.on_release)

    def start(self) -> None:
        self.listener.start()

    def stop(self) -> None:
        self.listener.stop()
        self.listener.join()

    def on_press(self, key: keyboard.Key | keyboard.KeyCode | None) -> None:
        with self.lock:
            self.pressed_keys.add(key)

    def on_release(self, key: keyboard.Key | keyboard.KeyCode | None) -> None:
        with self.lock:
            self.pressed_keys.discard(key)

    def get_cmd(self) -> set[keyboard.Key]:
        return self.pressed_keys


class KeyboardWrapper(BaseEnvWrapper):
    """Keyboard wrapper that follows the GenesisEnvWrapper pattern."""

    def __init__(
        self,
        env: Any,
        device: torch.device = _DEFAULT_DEVICE,
        movement_speed: float = _DEFAULT_MOVEMENT_SPEED,
        rotation_speed: float = _DEFAULT_ROTATION_SPEED,
        replay_steps_per_command: int = 3,
        viewer_init_delay: float = 1.0,
    ) -> None:
        super().__init__(env, device)

        # Movement parameters
        self.movement_speed = movement_speed * 2  # Doubled for faster movement
        self.rotation_speed = 0.05  # Match robot's direct_joint_change for consistent behavior

        # Replay parameters
        self.replay_steps_per_command = replay_steps_per_command
        self.viewer_init_delay = viewer_init_delay

        # Keyboard state
        self.pressed_keys = set()
        self.lock = threading.Lock()
        self.listener = None
        self.running = False

        # Key press tracking for toggle actions
        self.last_recording_key_state = False
        self.recording_toggle_requested = False

        # Current command state
        self.current_position: NDArray[np.float64] | None = None
        self.current_orientation: NDArray[np.float64] | None = None
        self.pending_reset: bool = False
        self.last_command: KeyboardCommand | None = None

        # Trajectory recording
        self.recording = False
        self.trajectory_data: list[TrajectoryStep] = []
        self.recording_start_time: float | None = None
        self.in_initial_state = True  # Track if we're in initial state after reset

        # input device
        self.clients = {}
        self.clients["keyboard"] = KeyboardDevice()
        self.clients["keyboard"].start()

        # Track if system is ready for input
        self.system_ready = False
        self.ready_timer = None

        # Initialize current pose from environment if available
        # Note: This might fail if environment isn't fully initialized yet
        # The pose will be initialized later when needed

    def set_environment(self, env: Any) -> None:
        """Set the environment after creation."""
<<<<<<< HEAD
        # Store environment reference (can't reassign self.env due to Final)
        self._env = env

        self.target_position, self.target_orientation = self._env.get_ee_pose()
        self.target_position = self.target_position
        self.target_orientation = self.target_orientation
        print("self.target_position", self.target_position.shape)
        print("self.target_orientation", self.target_orientation.shape)
=======
        # Cannot reassign self.env as it's declared as Final in BaseEnvWrapper
        # Instead, we'll work with the env passed in __init__
        if not hasattr(self, "_env_initialized"):
            self._env_initialized = True

            self.target_position, self.target_orientation = self.env.get_ee_pose()
            self.target_position = self.target_position
            self.target_orientation = self.target_orientation
            print("self.target_position", self.target_position.shape)
            print("self.target_orientation", self.target_orientation.shape)
>>>>>>> fcdeac57

        # Mark system as ready after a short delay to ensure everything is initialized
        def mark_ready() -> None:
            time.sleep(self.viewer_init_delay)
            self.system_ready = True
            print("🎮 Keyboard controls are now active!")

        self.ready_timer = threading.Thread(target=mark_ready, daemon=True)
        self.ready_timer.start()

    def start(self) -> None:
        """Start keyboard listener."""
        print("Starting teleop wrapper...")

        try:
            if self.listener is None:
                self.listener = keyboard.Listener(
                    on_press=self._on_press,
                    on_release=self._on_release,
                    suppress=False,  # Don't suppress system keys
                )
                self.listener.start()
                print("Keyboard listener started.")
        except Exception as e:
            print(f"Failed to start keyboard listener: {e}")
            print("This might be due to macOS accessibility permissions.")
            print(
                "Please grant accessibility permissions to your terminal/Python in System Preferences > Security & Privacy > Privacy > Accessibility"
            )
            return

        self.running = True
        print("Teleop wrapper started.")

        print("Teleop Controls:")
        print("↑ - Move Forward (North)")
        print("↓ - Move Backward (South)")
        print("← - Move Left (West)")
        print("→ - Move Right (East)")
        print("n - Move Up")
        print("m - Move Down")
        print("j - Rotate Counterclockwise")
        print("k - Rotate Clockwise")
        print("u - Reset Scene")
        print("space - Press to close gripper, release to open gripper")
        print("r - Start/Stop Recording Trajectory")
        print("esc - Quit")

    def stop(self) -> None:
        """Stop keyboard listener."""
        self.running = False
        if self.recording:
            self._stop_recording()
        if self.listener:
            self.listener.stop()

    def reset(self) -> tuple[torch.Tensor, dict[str, Any]]:
        """Reset the environment."""
        self._env.reset_idx(torch.IntTensor([0]))
        obs = self._convert_observation_to_dict() or {}
        return torch.tensor([]), obs

    def step(
        self, action: torch.Tensor
    ) -> tuple[torch.Tensor, torch.Tensor, torch.Tensor, torch.Tensor, dict[str, Any]]:
        """Step the environment with teleop input."""
        # Process keyboard input and create command
        command = self._process_input()

        # Apply command to environment via apply_action
        if command:
            # Store last command for quit detection
            self.last_command = command

            # handle reset and recording
            # If reset command was sent, mark for pose reinitialization in next step
            if command.reset_scene:
                self.pending_reset = True
                # Stop recording when scene resets
                if self.recording:
                    self.stop_recording()
                # Mark that we're now in initial state (can start recording)
                self.in_initial_state = True
                # NEW: prevent immediate follow-up movement from any stuck keys
                with self.lock:
                    self.pressed_keys.clear()

            # Pass command directly to apply_action (like goal_reaching_env)
            self._env.apply_action(command)
        else:
            # No command - just step the environment
            self._env.apply_action(torch.tensor([]))

        # CHANGED: after a reset, sync cached pose from the actual env pose
        if self.pending_reset:
            self._sync_pose_from_env()
            self.pending_reset = False

        # Get observations
        obs = self._convert_observation_to_dict() or {}

        # Record trajectory data if recording
        if self.recording and command is not None:
            self._record_trajectory_step(command, obs)

        # Return teleop-specific format (rewards/termination not applicable)
        return (
            torch.tensor([]),  # next_obs
            torch.tensor([0.0]),  # reward
            torch.tensor([False]),  # terminated
            torch.tensor([False]),  # truncated
            obs,  # extra_infos
        )

    def get_observations(self) -> torch.Tensor:
        """Get current observations."""
        if hasattr(self, "_env") and self._env is not None:
            obs = self._env.get_observations()
            if obs is None:
                return torch.tensor([])
        return torch.tensor([])

    def _convert_observation_to_dict(self) -> dict[str, Any] | None:
        """Convert tensor observation to dictionary format for teleop compatibility."""
        if not hasattr(self, "_env") or self._env is None:
            return None

        # Get cube position
        cube_pos = np.array(self._env.entities["cube"].get_pos())
        cube_quat = np.array(self._env.entities["cube"].get_quat())

        # Create observation dictionary (for teleop compatibility)
        observation = {
            "ee_pose": self._env.entities["robot"].ee_pose,
            # "end_effector_pos": robot_obs["end_effector_pos"],
            # "end_effector_quat": robot_obs["end_effector_quat"],
            "cube_pos": cube_pos,
            "cube_quat": cube_quat,
            "rgb_images": {},  # No cameras in this simple setup
            "depth_images": {},  # No depth sensors in this simple setup
        }

        return observation

    # def _initialize_current_pose(self) -> None:
    #     """Initialize current pose from environment."""
    #     try:
    #         if self.env is not None:
    #             obs = self._convert_observation_to_dict()
    #             if obs is not None:
    #                 self.current_position = obs["end_effector_pos"].copy()
    #                 from scipy.spatial.transform import Rotation as R  # type: ignore

    #                 quat = obs["end_effector_quat"]
    #                 rot = R.from_quat(quat)
    #                 self.current_orientation = rot.as_euler("xyz")
    #                 return  # success
    #     except Exception as e:
    #         print(f"Failed to initialize current pose: {e}")

    #     # Fallback only if we couldn't read from env
    #     self.current_position = np.array([0.0, 0.0, 0.3])
    #     self.current_orientation = np.array([0.0, 0.0, 0.0])

    # NEW: resync cached pose from the environment’s real EE pose
    def _sync_pose_from_env(self) -> None:
        """Reset teleop's cached pose to the environment's actual EE pose."""
        if not hasattr(self, "_env") or self._env is None:
            return
        obs = self._convert_observation_to_dict()
        if obs is None:
            return
<<<<<<< HEAD
        from scipy.spatial.transform import Rotation as R  # type: ignore

        # Extract position and orientation from ee_pose (which contains both)
        ee_pose = obs["ee_pose"]
        if isinstance(ee_pose, torch.Tensor):
            ee_pose = ee_pose.cpu().numpy()

        # Check if ee_pose has the expected structure
        if ee_pose.size == 0:
            print("WARNING: ee_pose is empty, skipping sync")
            return

        # Handle different tensor shapes (batch vs single)
        if len(ee_pose.shape) == 2:  # Batch dimension [batch_size, features]
            ee_pose = ee_pose[0]  # Take first (and only) environment

        # ee_pose should be [pos_x, pos_y, pos_z, quat_w, quat_x, quat_y, quat_z]
        if ee_pose.shape[-1] >= 7:  # Has both position and quaternion
            self.current_position = ee_pose[:3].copy()
            quat_xyzw = ee_pose[3:7]  # [w, x, y, z]
            # Convert to scipy format [x, y, z, w]
            quat_scipy = np.array([quat_xyzw[1], quat_xyzw[2], quat_xyzw[3], quat_xyzw[0]])
            self.current_orientation = R.from_quat(quat_scipy).as_euler("xyz")
        elif ee_pose.shape[-1] >= 3:  # Only position
            self.current_position = ee_pose[:3].copy()
            # Keep current orientation unchanged
            print("WARNING: Only position available, keeping current orientation")
        else:
            print(f"WARNING: Unexpected ee_pose shape: {ee_pose.shape}")
=======
        self.current_position = obs["end_effector_pos"].copy()
        self.current_orientation = R.from_quat(obs["end_effector_quat"]).as_euler("xyz")
>>>>>>> fcdeac57

    def _process_input(self) -> KeyboardCommand | None:
        """Process keyboard input and return command."""
        # Check if system is ready for input
        if not self.system_ready:
            # Still allow recording toggle and quit even if not ready
            with self.lock:
                pressed_keys = self.clients["keyboard"].pressed_keys.copy()

            # Handle recording toggle (only on key press, not while held)
            if self.recording_toggle_requested:
                if self.recording:
                    self.stop_recording()
                else:
                    self.start_recording()
                self.recording_toggle_requested = False

            # Allow quit even if not ready
            stop = keyboard.Key.esc in pressed_keys
            if stop:
                return KeyboardCommand(
                    position=self.target_position,
                    orientation=self.target_orientation,
                    gripper_close=False,
                    reset_scene=False,
                    quit_teleop=True,
                )

            # Return neutral command if not ready
            return KeyboardCommand(
                position=self.target_position,
                orientation=self.target_orientation,
                gripper_close=False,
                reset_scene=False,
                quit_teleop=False,
            )

        with self.lock:
            pressed_keys = self.clients["keyboard"].pressed_keys.copy()
        # reset scene:
        reset_flag = False
        reset_flag |= keyboard.KeyCode.from_char("u") in pressed_keys

        # TODO: reset scene
        if reset_flag:
            # Reset the environment
            if hasattr(self, "_env") and hasattr(self._env, "reset_idx"):
                self._env.reset_idx(torch.IntTensor([0]))

        # stop teleoperation
        stop = keyboard.Key.esc in pressed_keys

        # Handle recording toggle (only on key press, not while held)
        if self.recording_toggle_requested:
            if self.recording:
                self.stop_recording()
            else:
                # Allow starting recording anytime
                self.start_recording()
            # Reset the flag after processing
            self.recording_toggle_requested = False

        # get ee target pose
        is_close_gripper = False
        dpos = 0.002
        for key in pressed_keys:
            if key == keyboard.Key.up:
                self.target_position[0, 0] -= dpos
            elif key == keyboard.Key.down:
                self.target_position[0, 0] += dpos
            elif key == keyboard.Key.right:
                self.target_position[0, 1] += dpos
            elif key == keyboard.Key.left:
                self.target_position[0, 1] -= dpos
            elif key == keyboard.KeyCode.from_char("n"):
                self.target_position[0, 2] += dpos
            elif key == keyboard.KeyCode.from_char("m"):
                self.target_position[0, 2] -= dpos
            elif key == keyboard.KeyCode.from_char("j"):
                raise NotImplementedError("Rotation not implemented")
            elif key == keyboard.KeyCode.from_char("k"):
                raise NotImplementedError("Rotation not implemented")
            elif key == keyboard.Key.space:
                is_close_gripper = True

        command = KeyboardCommand(
            position=self.target_position,
            orientation=self.target_orientation,
            gripper_close=is_close_gripper,
            reset_scene=reset_flag,
            quit_teleop=stop,
        )
        return command

        # # control arm
        # target_quat = target_R.as_quat(scalar_first=True)
        # # target_entity.set_qpos(np.concatenate([target_pos, target_quat]))
        # q, err = robot.inverse_kinematics(link=ee_link, pos=target_pos, quat=target_quat, return_error=True)
        # robot.control_dofs_position(q[:-2], motors_dof)
        # # control gripper
        # if is_close_gripper:
        #     robot.control_dofs_force(np.array([-1.0, -1.0]), fingers_dof)
        # else:
        #     robot.control_dofs_force(np.array([1.0, 1.0]), fingers_dof)

        # # Always process gripper and special commands, even if no movement keys are pressed
        # gripper_close = keyboard.Key.space in pressed_keys
        # reset_scene = keyboard.KeyCode.from_char("u") in pressed_keys
        # quit_teleop = keyboard.Key.esc in pressed_keys
        # keyboard.KeyCode.from_char("r") in pressed_keys

        # # Movement keys present?
        # movement_keys = {
        #     keyboard.Key.up,
        #     keyboard.Key.down,
        #     keyboard.Key.left,
        #     keyboard.Key.right,
        #     keyboard.KeyCode.from_char("n"),
        #     keyboard.KeyCode.from_char("m"),
        #     keyboard.KeyCode.from_char("j"),
        #     keyboard.KeyCode.from_char("k"),
        # }
        # has_movement = bool(pressed_keys & movement_keys)

        # if not pressed_keys:
        #     return None

        # # Initialize current pose if missing
        # # if self.current_position is None or self.current_orientation is None:
        # #     self._initialize_current_pose()
        # ee_pos, ee_quat = self.env.get_ee_pose()
        # print(ee_pos, ee_quat)

        # # If still missing but special keys exist, send special-only command
        # if self.current_position is None or self.current_orientation is None:
        #     if gripper_close or reset_scene or quit_teleop:
        #         return KeyboardCommand(
        #             position=np.array([0.0, 0.0, 0.0]),
        #             orientation=np.array([0.0, 0.0, 0.0]),
        #             gripper_close=gripper_close,
        #             reset_scene=reset_scene,
        #             quit_teleop=quit_teleop,
        #         )
        #     return None

        # new_position = self.current_position.copy()
        # new_orientation = self.current_orientation.copy()

        # # Position controls
        # if keyboard.Key.up in pressed_keys:
        #     new_position[0] += self.movement_speed
        # if keyboard.Key.down in pressed_keys:
        #     new_position[0] -= self.movement_speed
        # if keyboard.Key.right in pressed_keys:
        #     new_position[1] += self.movement_speed
        # if keyboard.Key.left in pressed_keys:
        #     new_position[1] -= self.movement_speed
        # if keyboard.KeyCode.from_char("n") in pressed_keys:
        #     new_position[2] += self.movement_speed
        # if keyboard.KeyCode.from_char("m") in pressed_keys:
        #     new_position[2] -= self.movement_speed

        # # Orientation controls
        # if keyboard.KeyCode.from_char("j") in pressed_keys:
        #     new_orientation[2] += self.rotation_speed
        # if keyboard.KeyCode.from_char("k") in pressed_keys:
        #     new_orientation[2] -= self.rotation_speed

        # # If reset is pressed this tick, send only the reset flag (no motion)
        # if reset_scene:
        #     command = KeyboardCommand(
        #         position=np.array([0.0, 0.0, 0.0]),
        #         orientation=np.array([0.0, 0.0, 0.0]),
        #         gripper_close=gripper_close,
        #         reset_scene=reset_scene,
        #         quit_teleop=quit_teleop,
        #     )
        # else:
        #     command = KeyboardCommand(
        #         position=new_position,
        #         orientation=new_orientation,
        #         gripper_close=gripper_close,
        #         reset_scene=reset_scene,
        #         quit_teleop=quit_teleop,
        #     )

        # # Update cached pose only if there was movement (not on reset)
        # if has_movement and not reset_scene:
        #     self.current_position = new_position.copy()
        #     self.current_orientation = new_orientation.copy()
        #     # Mark that we're no longer in initial state once movement starts
        #     if self.in_initial_state:
        #         self.in_initial_state = False

        # return command

    def _on_press(self, key: keyboard.Key | keyboard.KeyCode | None) -> None:
        """Handle key press events."""
        with self.lock:
            self.pressed_keys.add(key)
            # Handle recording key press - set flag for main loop to process
            if key == keyboard.KeyCode.from_char("r"):
                self.recording_toggle_requested = True

    def _on_release(self, key: keyboard.Key | keyboard.KeyCode | None) -> None:
        """Handle key release events."""
        with self.lock:
            self.pressed_keys.discard(key)

    # Required properties for BaseEnvWrapper
    @property
    def action_dim(self) -> int:
        return 0

    @property
    def actor_obs_dim(self) -> int:
        return 0

    @property
    def critic_obs_dim(self) -> int:
        return 0

    @property
    def num_envs(self) -> int:
        return 1

    def _stop_recording(self) -> None:
        """Stop recording trajectory data."""
        if self.recording:
            self.recording = False
            print(f"Recording stopped. Captured {len(self.trajectory_data)} steps.")
            # Could save trajectory data here if needed
            self.trajectory_data.clear()
            self.recording_start_time = None

    def _record_trajectory_step(self, command: KeyboardCommand, obs: dict[str, Any]) -> None:
        """Record a step of trajectory data."""
        if not self.recording:
            return

        # Create trajectory step with timestamp
        current_time = time.time()
        if self.recording_start_time is None:
            self.recording_start_time = current_time

        step_data: TrajectoryStep = {
            "timestamp": current_time - self.recording_start_time,
            "command": {
                "position": command.position.copy(),
                "orientation": command.orientation.copy(),
                "gripper_close": command.gripper_close,
                "reset_scene": command.reset_scene,
                "quit_teleop": command.quit_teleop,
            },
            "observation": obs.copy(),
        }

        self.trajectory_data.append(step_data)

    def close(self) -> None:
        """Close the wrapper."""
        self.stop()

    def render(self) -> None:
        """Render the environment."""
        pass

    # Trajectory Recording and Replay Methods

    def start_recording(self) -> None:
        """Start recording trajectory data."""
        if self.recording:
            print("⚠️  Already recording trajectory!")
            return

        self.recording = True
        self.trajectory_data = []
        self.recording_start_time = time.time()
        print("🔴 Started recording trajectory...")
        print("   Press 'r' again to stop recording and save.")

    def stop_recording(self) -> None:
        """Stop recording and save trajectory data."""
        if not self.recording:
            print("⚠️  Not currently recording!")
            return

        self.recording = False
        recording_duration = time.time() - (self.recording_start_time or 0)

        print(f"🔴 Stopping recording... data_len={len(self.trajectory_data)}")

        if not self.trajectory_data:
            print("⚠️  No trajectory data recorded!")
            return

        # Save trajectory to file
        filename = self._save_trajectory()
        print("✅ Stopped recording trajectory!")
        print(f"   Duration: {recording_duration:.2f} seconds")
        print(f"   Steps recorded: {len(self.trajectory_data)}")
        print(f"   Saved to: {filename}")

        # Clear trajectory data
        self.trajectory_data = []
        self.recording_start_time = None

    def _record_trajectory_step(self, command: KeyboardCommand, obs: dict[str, Any]) -> None:
        """Record a single trajectory step."""
        if not self.recording:
            return

        # Optimize recording by reducing data copying
        step_data: TrajectoryStep = {
            "timestamp": time.time() - (self.recording_start_time or 0),
            "command": {
                "position": command.position.clone().detach()  # type: ignore
                if hasattr(command.position, "clone")
                else command.position.copy(),
                "orientation": command.orientation.clone().detach()  # type: ignore
                if hasattr(command.orientation, "clone")
                else command.orientation.copy(),
                "gripper_close": command.gripper_close,
                "reset_scene": command.reset_scene,
                "quit_teleop": command.quit_teleop,
            },
            "observation": {
                "ee_pose": obs.get("ee_pose"),
                "cube_pos": obs.get("cube_pos"),
                "cube_quat": obs.get("cube_quat"),
            },
        }
        self.trajectory_data.append(step_data)

        # Debug output every 50 steps to reduce overhead
        if len(self.trajectory_data) % 50 == 0:
            print(f"   📝 Recorded {len(self.trajectory_data)} steps...")

    def _save_trajectory(self) -> str:
        """Save trajectory data to file."""
        # Create trajectories directory if it doesn't exist
        os.makedirs(TRAJECTORY_DIR, exist_ok=True)

        # Generate filename with timestamp
        timestamp = int(time.time())
        filename = f"{TRAJECTORY_FILENAME_PREFIX}{timestamp}{TRAJECTORY_FILE_EXTENSION}"
        filepath = os.path.join(TRAJECTORY_DIR, filename)

        # Save trajectory data
        with open(filepath, "wb") as f:
            pickle.dump(self.trajectory_data, f)

        return filepath

    def _load_latest_trajectory(self) -> list[TrajectoryStep] | None:
        """Load the most recent trajectory file."""
        if not os.path.exists(TRAJECTORY_DIR):
            print("⚠️  No trajectories directory found!")
            return None

        # Find all trajectory files
        trajectory_files = [
            f
            for f in os.listdir(TRAJECTORY_DIR)
            if f.startswith(TRAJECTORY_FILENAME_PREFIX) and f.endswith(TRAJECTORY_FILE_EXTENSION)
        ]

        if not trajectory_files:
            print("⚠️  No trajectory files found!")
            return None

        # Sort by modification time and get the latest
        trajectory_files.sort(
            key=lambda x: os.path.getmtime(os.path.join(TRAJECTORY_DIR, x)), reverse=True
        )
        latest_file = trajectory_files[0]
        filepath = os.path.join(TRAJECTORY_DIR, latest_file)

        # Load trajectory data
        try:
            with open(filepath, "rb") as f:
                trajectory_data = pickle.load(f)
            print(f"📁 Loaded trajectory from: {latest_file}")
            print(f"   Steps: {len(trajectory_data)}")
            return trajectory_data
        except Exception as e:
            print(f"❌ Failed to load trajectory: {e}")
            return None

    def replay_latest_trajectory(self) -> None:
        """Replay the most recent trajectory."""
        print("🎬 Starting trajectory replay...")

        # Set running flag to allow replay
        self.running = True

        try:
            # Load trajectory data
            trajectory_data = self._load_latest_trajectory()
            if trajectory_data is None:
                return

            if not trajectory_data:
                print("⚠️  Empty trajectory data!")
                return

            print(f"🎯 Replaying {len(trajectory_data)} steps...")

            # Reset environment to initial state
            if hasattr(self, "_env") and hasattr(self._env, "reset_idx"):
                self._env.reset_idx(torch.IntTensor([0]))
            print("🔄 Environment reset to initial state")

            # Wait for viewer to initialize
            time.sleep(self.viewer_init_delay)

            # Replay each step
            for i, step_data in enumerate(trajectory_data):
                if not self.running:
                    print("⏹️  Replay stopped by user")
                    break

                # Create command from recorded data
                cmd_data = step_data["command"]
                command = KeyboardCommand(
                    position=cmd_data["position"],
                    orientation=cmd_data["orientation"],
                    gripper_close=cmd_data["gripper_close"],
                    reset_scene=cmd_data["reset_scene"],
                    quit_teleop=cmd_data["quit_teleop"],
                )

                # Apply command to environment
                if command:
                    self._env.apply_action(command)
                else:
                    self._env.apply_action(torch.tensor([]))

                # Step multiple times per command for smooth replay
                for _ in range(self.replay_steps_per_command):
                    if not self.running:
                        break
                    time.sleep(0.01)  # 100Hz simulation rate for faster replay

                # Print progress
                if i % 50 == 0:
                    print(f"   Step {i}/{len(trajectory_data)}")

            print("✅ Trajectory replay completed!")

        finally:
            # Always reset running flag
            self.running = False<|MERGE_RESOLUTION|>--- conflicted
+++ resolved
@@ -7,12 +7,7 @@
 import numpy as np
 import torch
 from numpy.typing import NDArray
-<<<<<<< HEAD
 from pynput import keyboard  # type: ignore
-=======
-from pynput import keyboard
-from scipy.spatial.transform import Rotation as R
->>>>>>> fcdeac57
 
 from gs_agent.bases.env_wrapper import BaseEnvWrapper
 
@@ -137,7 +132,6 @@
 
     def set_environment(self, env: Any) -> None:
         """Set the environment after creation."""
-<<<<<<< HEAD
         # Store environment reference (can't reassign self.env due to Final)
         self._env = env
 
@@ -146,18 +140,6 @@
         self.target_orientation = self.target_orientation
         print("self.target_position", self.target_position.shape)
         print("self.target_orientation", self.target_orientation.shape)
-=======
-        # Cannot reassign self.env as it's declared as Final in BaseEnvWrapper
-        # Instead, we'll work with the env passed in __init__
-        if not hasattr(self, "_env_initialized"):
-            self._env_initialized = True
-
-            self.target_position, self.target_orientation = self.env.get_ee_pose()
-            self.target_position = self.target_position
-            self.target_orientation = self.target_orientation
-            print("self.target_position", self.target_position.shape)
-            print("self.target_orientation", self.target_orientation.shape)
->>>>>>> fcdeac57
 
         # Mark system as ready after a short delay to ensure everything is initialized
         def mark_ready() -> None:
@@ -330,7 +312,6 @@
         obs = self._convert_observation_to_dict()
         if obs is None:
             return
-<<<<<<< HEAD
         from scipy.spatial.transform import Rotation as R  # type: ignore
 
         # Extract position and orientation from ee_pose (which contains both)
@@ -360,10 +341,6 @@
             print("WARNING: Only position available, keeping current orientation")
         else:
             print(f"WARNING: Unexpected ee_pose shape: {ee_pose.shape}")
-=======
-        self.current_position = obs["end_effector_pos"].copy()
-        self.current_orientation = R.from_quat(obs["end_effector_quat"]).as_euler("xyz")
->>>>>>> fcdeac57
 
     def _process_input(self) -> KeyboardCommand | None:
         """Process keyboard input and return command."""
